[workspace]
resolver = "2"
members = [
    "cargo-pgx",
    "pgx",
    "pgx-macros",
    "pgx-pg-config",
    "pgx-pg-sys",
    "pgx-tests",
    "pgx-utils",
    "pgx-version-updater",
    "pgx-examples/aggregate",
    "pgx-examples/arrays",
    "pgx-examples/bad_ideas",
    "pgx-examples/bgworker",
    "pgx-examples/bytea",
    "pgx-examples/composite_type",
    "pgx-examples/custom_types",
    "pgx-examples/custom_sql",
    "pgx-examples/errors",
    "pgx-examples/nostd",
<<<<<<< HEAD
    "pgx-examples/numeric",
=======
    "pgx-examples/pgtrybuilder",
>>>>>>> 500e3a2b
    "pgx-examples/operators",
    "pgx-examples/schemas",
    "pgx-examples/shmem",
    "pgx-examples/spi",
    "pgx-examples/srf",
    "pgx-examples/strings",
    "pgx-examples/triggers",
    "pgx-examples/versioned_so",
    "pgx-examples/spi_srf",
]

[profile.dev.build-override]
opt-level = 3<|MERGE_RESOLUTION|>--- conflicted
+++ resolved
@@ -19,11 +19,8 @@
     "pgx-examples/custom_sql",
     "pgx-examples/errors",
     "pgx-examples/nostd",
-<<<<<<< HEAD
     "pgx-examples/numeric",
-=======
     "pgx-examples/pgtrybuilder",
->>>>>>> 500e3a2b
     "pgx-examples/operators",
     "pgx-examples/schemas",
     "pgx-examples/shmem",
