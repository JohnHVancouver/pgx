--- conflicted
+++ resolved
@@ -88,9 +88,6 @@
             quote! {}
         };
 
-<<<<<<< HEAD
-        Ok(quote_spanned! {func.span()=>
-=======
         let body = if generics.params.is_empty() {
             quote! { #func_name(#arg_list) }
         } else {
@@ -106,8 +103,7 @@
             quote! { #func_name::<#ty>(#arg_list) }
         };
 
-        quote_spanned! {func.span()=>
->>>>>>> e1e75c55
+        Ok(quote_spanned! {func.span()=>
             #prolog
             #(#attrs)*
             #vis #sig {
