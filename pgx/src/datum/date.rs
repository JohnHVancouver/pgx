/*
Portions Copyright 2019-2021 ZomboDB, LLC.
Portions Copyright 2021-2022 Technology Concepts & Design, Inc. <support@tcdi.com>

All rights reserved.

Use of this source code is governed by the MIT license that can be found in the LICENSE file.
*/

use crate::{pg_sys, FromDatum, IntoDatum};
use core::num::TryFromIntError;
use pgx_utils::sql_entity_graph::metadata::{
    ArgumentError, Returns, ReturnsError, SqlMapping, SqlTranslatable,
};
use std::ffi::CStr;

pub const POSTGRES_EPOCH_JDATE: i32 = pg_sys::POSTGRES_EPOCH_JDATE as i32;
pub const UNIX_EPOCH_JDATE: i32 = pg_sys::UNIX_EPOCH_JDATE as i32;

#[derive(Debug, PartialEq, Eq, PartialOrd, Ord, Clone)]
#[repr(transparent)]
pub struct Date(i32);

impl TryFrom<pg_sys::Datum> for Date {
    type Error = TryFromIntError;
    fn try_from(d: pg_sys::Datum) -> Result<Self, Self::Error> {
        i32::try_from(d.value() as isize).map(|d| Date(d))
    }
}

impl IntoDatum for Date {
    fn into_datum(self) -> Option<pg_sys::Datum> {
        Some(pg_sys::Datum::from(self.0))
    }
    fn type_oid() -> u32 {
        pg_sys::DATEOID
    }
}

<<<<<<< HEAD
/// A `date` type from PostgreSQL
#[derive(Debug)]
pub struct Date(time::Date);

=======
>>>>>>> 8957eafe
impl FromDatum for Date {
    unsafe fn from_polymorphic_datum(
        datum: pg_sys::Datum,
        is_null: bool,
        _: pg_sys::Oid,
    ) -> Option<Self>
    where
        Self: Sized,
    {
        if is_null {
            None
        } else {
            Some(datum.try_into().expect("Error converting date datum"))
        }
    }
}

impl Date {
    pub const NEG_INFINITY: Self = Date(i32::MIN);
    pub const INFINITY: Self = Date(i32::MAX);

    #[inline]
    #[deprecated(
        since = "0.5.0",
        note = "the repr of pgx::Date is no longer time::Date and this fn will be broken in a future version\n\
    please use pgx's `time-crate` feature to opt-in to `From<time::Date> for pgx::Date`"
    )]
    pub fn new(date: time::Date) -> Date {
        // TODO(0.6.0): remove this
        timecrate_date_to_pg_date(date)
    }

    #[inline]
    pub fn from_pg_epoch_days(pg_epoch_days: i32) -> Date {
        Date(pg_epoch_days)
    }

    #[inline]
    pub fn is_infinity(&self) -> bool {
        self == &Self::INFINITY
    }

    #[inline]
    pub fn is_neg_infinity(&self) -> bool {
        self == &Self::NEG_INFINITY
    }

    #[inline]
    pub fn to_julian_days(&self) -> i32 {
        self.0 + POSTGRES_EPOCH_JDATE
    }

    #[inline]
    pub fn to_pg_epoch_days(&self) -> i32 {
        self.0
    }

    #[inline]
    fn to_unix_epoch_days(&self) -> i32 {
        self.0 + POSTGRES_EPOCH_JDATE - UNIX_EPOCH_JDATE
    }

    #[inline]
    pub fn to_posix_time(&self) -> libc::time_t {
        libc::time_t::from(self.to_unix_epoch_days()) * libc::time_t::from(pg_sys::SECS_PER_DAY)
    }
}

#[cfg(feature = "time-crate")]
impl From<time::Date> for Date {
    #[inline]
    fn from(date: time::Date) -> Self {
        timecrate_date_to_pg_date(date)
    }
}

// This function only exists as a temporary shim while the deprecation cycle for Date::new is running
// TODO(0.6.0): remove this
#[inline(always)]
fn timecrate_date_to_pg_date(date: time::Date) -> Date {
    Date::from_pg_epoch_days(date.to_julian_day() - POSTGRES_EPOCH_JDATE)
}

impl TryFrom<Date> for time::Date {
    type Error = i32;
    fn try_from(date: Date) -> Result<time::Date, Self::Error> {
        const INNER_RANGE_BEGIN: i32 = time::Date::MIN.to_julian_day();
        const INNER_RANGE_END: i32 = time::Date::MAX.to_julian_day();
        match date.0 {
            INNER_RANGE_BEGIN..=INNER_RANGE_END => {
                time::Date::from_julian_day(date.0 + POSTGRES_EPOCH_JDATE).or_else(|_e| Err(date.0))
            }
            v => Err(v),
        }
    }
}

impl serde::Serialize for Date {
    fn serialize<S>(
        &self,
        serializer: S,
    ) -> std::result::Result<<S as serde::Serializer>::Ok, <S as serde::Serializer>::Error>
    where
        S: serde::Serializer,
    {
        let cstr;
        assert!(pg_sys::MAXDATELEN > 0); // free at runtime
        const BUF_LEN: usize = pg_sys::MAXDATELEN as usize * 2;
        let mut buffer = [0u8; BUF_LEN];
        let buf = buffer.as_mut_slice().as_mut_ptr().cast::<libc::c_char>();
        // SAFETY: This provides a quite-generous writing pad to Postgres
        // and Postgres has promised to use far less than this.
        unsafe {
            match self {
                &Self::NEG_INFINITY | &Self::INFINITY => {
                    pg_sys::EncodeSpecialDate(self.0, buf);
                }
                _ => {
                    let mut pg_tm: pg_sys::pg_tm = Default::default();
                    pg_sys::j2date(
                        &self.0 + POSTGRES_EPOCH_JDATE,
                        &mut pg_tm.tm_year,
                        &mut pg_tm.tm_mon,
                        &mut pg_tm.tm_mday,
                    );
                    pg_sys::EncodeDateOnly(&mut pg_tm, pg_sys::USE_XSD_DATES as i32, buf)
                }
            }
            assert!(buffer[BUF_LEN - 1] == 0);
            cstr = CStr::from_ptr(buf);
        }

        /* This unwrap is fine as Postgres won't ever write invalid UTF-8,
           because Postgres only writes ASCII
        */
        serializer
            .serialize_str(cstr.to_str().unwrap())
            .map_err(|e| serde::ser::Error::custom(format!("Date formatting problem: {:?}", e)))
    }
}

unsafe impl SqlTranslatable for Date {
    fn argument_sql() -> Result<SqlMapping, ArgumentError> {
        Ok(SqlMapping::literal("date"))
    }
    fn return_sql() -> Result<Returns, ReturnsError> {
        Ok(Returns::One(SqlMapping::literal("date")))
    }
}<|MERGE_RESOLUTION|>--- conflicted
+++ resolved
@@ -37,13 +37,6 @@
     }
 }
 
-<<<<<<< HEAD
-/// A `date` type from PostgreSQL
-#[derive(Debug)]
-pub struct Date(time::Date);
-
-=======
->>>>>>> 8957eafe
 impl FromDatum for Date {
     unsafe fn from_polymorphic_datum(
         datum: pg_sys::Datum,
